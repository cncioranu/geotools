/*
 *    GeoTools - The Open Source Java GIS Toolkit
 *    http://geotools.org
 *
 *    (C) 2002-2008, Open Source Geospatial Foundation (OSGeo)
 *
 *    This library is free software; you can redistribute it and/or
 *    modify it under the terms of the GNU Lesser General Public
 *    License as published by the Free Software Foundation;
 *    version 2.1 of the License.
 *
 *    This library is distributed in the hope that it will be useful,
 *    but WITHOUT ANY WARRANTY; without even the implied warranty of
 *    MERCHANTABILITY or FITNESS FOR A PARTICULAR PURPOSE.  See the GNU
 *    Lesser General Public License for more details.
 */
package org.geotools.data.util;

import java.math.BigDecimal;
import java.math.BigInteger;
import java.util.HashMap;
import java.util.logging.Level;
import java.util.logging.Logger;
import org.geotools.util.Converter;
import org.geotools.util.ConverterFactory;
import org.geotools.util.factory.Hints;

/**
 * ConverterFactory which converts between the "standard" numeric types.
 *
 * <p>Supported types:
 *
 * <ul>
 *   <li>{@link java.lang.Long}
 *   <li>{@link java.lang.Integer}
 *   <li>{@link java.lang.Short}
 *   <li>{@link java.lang.Byte}
 *   <li>{@link java.lang.BigInteger}
 *   <li>{@link java.lang.Double}
 *   <li>{@link java.lang.Float}
 *   <li>{@link java.lang.BigDecimal}
 * </ul>
 *
 * @author Justin Deoliveira, The Open Planning Project
 * @since 2.4
 */
public class NumericConverterFactory implements ConverterFactory {

    private static final Logger LOGGER =
            org.geotools.util.logging.Logging.getLogger(NumericConverterFactory.class);

    public Converter createConverter(Class source, Class target, Hints hints) {
        // convert to non-primitive class
        source = primitiveToWrapperClass(source);
        target = primitiveToWrapperClass(target);

        // check if source is a number or a string. We can't convert to a number
        // from anything else.
        if (!(Number.class.isAssignableFrom(source)) && !(String.class.isAssignableFrom(source)))
            return null;

        // check if target is one of supported
        if (Long.class.equals(target)
                || Integer.class.equals(target)
                || Short.class.equals(target)
                || Byte.class.equals(target)
                || BigInteger.class.equals(target)
                || BigDecimal.class.equals(target)
                || Double.class.equals(target)
                || Float.class.equals(target)
                || Number.class.equals(target)) {

            // check if teh safe conversion flag was set and if so only allow save conversions
            if (hints != null) {
                Object safeConversion = hints.get(ConverterFactory.SAFE_CONVERSION);
                if (safeConversion instanceof Boolean
                        && ((Boolean) safeConversion).booleanValue()) {
                    return new SafeNumericConverter();
                }
            }
            return new NumericConverter();
        }

        return null;
    }

    class SafeNumericConverter implements Converter {
        // target.cast won't work for both the object wrapper and the primitive class
        @SuppressWarnings("unchecked")
        public <T> T convert(Object source, Class<T> target) throws Exception {
            return (T) convertInternal(source, target);
        }

        public Object convertInternal(Object source, Class<?> target) {
            target = primitiveToWrapperClass(target);
            if (source instanceof Number) {
                Number number = (Number) source;
                Class c = number.getClass();

                if (BigDecimal.class.equals(target)) {
                    return new BigDecimal(source.toString());
                } else if (Double.class.equals(target)) {
                    if (c != BigDecimal.class && c != BigInteger.class) {
                        if (c == Float.class) {
                            // this is done to avoid coordinate drift
                            return Double.valueOf(number.toString());
                        }

                        return Double.valueOf(number.doubleValue());
                        // return Double.valueOf(source.toString());
                    }
                } else if (Float.class.equals(target)) {
                    if (c == Float.class
                            || c == Integer.class
                            || c == Short.class
                            || c == Byte.class) {
                        return Float.valueOf(number.floatValue());
                        // return Float.valueOf(source.toString());
                    }
                } else if (BigInteger.class.equals(target)) {
                    if (BigInteger.class.isAssignableFrom(c)
                            || c == Long.class
                            || c == Integer.class
                            || c == Short.class
                            || c == Byte.class) {
                        return new BigInteger(number.toString());
                        // return new BigInteger(source.toString());
                    }
                } else if (Long.class.equals(target)) {
                    if (c == Long.class
                            || c == Integer.class
                            || c == Short.class
                            || c == Byte.class) {
                        return Long.valueOf(number.longValue());
                        // return Long.valueOf(source.toString());
                    }
                } else if (Integer.class.equals(target)) {
                    if (c == Integer.class || c == Short.class || c == Byte.class) {
                        return Integer.valueOf(number.intValue());
                        // return Integer.valueOf(source.toString());
                    }
                } else if (Short.class.equals(target)) {
                    if (c == Short.class || c == Byte.class) {
                        return Short.valueOf(number.shortValue());
                        // return Short.valueOf(source.toString());
                    }
                } else if (Byte.class.equals(target)) {
                    if (c == Byte.class) {
                        return Byte.valueOf(number.byteValue());
                        // return Byte.valueOf(source.toString());
                    }
                }
            } else if (source instanceof String) {
                String src = (String) source;
                try {
                    if (BigDecimal.class.isAssignableFrom(target)) {
                        return new BigDecimal(src);
                        // if (x.toString().equals(src))
                        //    return x;
                    } else if (target == Double.class) {
                        Double x = Double.valueOf(src);
                        if (x.toString().equals(src)) return x;
                    } else if (target == Float.class) {
                        Float x = Float.valueOf(src);
                        if (x.toString().equals(src)) return x;
                    } else if (BigInteger.class.isAssignableFrom(target)) {
                        BigInteger x = new BigInteger(src);
                        if (x.toString().equals(src)) return x;
                    } else if (target == Long.class) {
                        Long x = Long.valueOf(src);
                        if (x.toString().equals(src)) return x;
                    } else if (target == Integer.class) {
                        Integer x = Integer.valueOf(src);
                        if (x.toString().equals(src)) return x;
                    } else if (target == Short.class) {
                        Short x = Short.valueOf(src);
                        if (x.toString().equals(src)) return x;
                    } else if (target == Byte.class) {
                        Byte x = Byte.valueOf(src);
                        if (x.toString().equals(src)) return x;
                    }
                } catch (Exception ex) {
                    return null;
                }
            }

            return null;
        }
    }

    class NumericConverter implements Converter {

        // target.cast won't work for both the object wrapper and the primitive class
        @SuppressWarnings("unchecked")
        public <T> T convert(Object source, Class<T> target) throws Exception {
            return (T) convertInternal(source, target);
        }

        public Object convertInternal(Object source, Class<?> target) {
            target = primitiveToWrapperClass(target);
            source = cleanSource(source, target);

            if (source instanceof Number) {
                Number s = (Number) source;

                // integral
                if (Long.class.equals(target)) {
                    return Long.valueOf(s.longValue());
                }
                if (Integer.class.equals(target)) {
                    return Integer.valueOf(s.intValue());
                }
                if (Short.class.equals(target)) {
                    return Short.valueOf(s.shortValue());
                }
                if (Byte.class.equals(target)) {
                    return Byte.valueOf(s.byteValue());
                }
                if (BigInteger.class.equals(target)) {
                    return BigInteger.valueOf(s.longValue());
                }

                // floating point
                // JD: we use the string reprensentation to avoid coordinate
                // drift due to precision issues, there could be some
                // performance issues with this.
                if (Double.class.equals(target)) {
                    return Double.valueOf(s.toString());
                }
                if (Float.class.equals(target)) {
                    return Float.valueOf(s.toString());
                }
                if (BigDecimal.class.equals(target)) {
                    return new BigDecimal(s.toString());
                }

                if (Number.class.equals(target)) {
                    try {
                        return Integer.valueOf(s.toString());
                    } catch (Exception e) {
                    }

                    try {
                        return new BigInteger(s.toString());
                    } catch (Exception e) {
                    }

                    try {
                        return Double.valueOf(s.toString());
                    } catch (Exception e) {
                    }

                    try {
                        return new BigDecimal(s.toString());
                    } catch (Exception e) {
                    }
                }
            } else if (source instanceof String) {
                String s = (String) source;
                // ensure we trim any space off the string
                s = s.trim();

                String integral = toIntegral(s);

                // floating point
                if (Double.class.equals(target)) {
                    return Double.valueOf(s);
                }
                if (Float.class.equals(target)) {
                    return Float.valueOf(s);
                }
                if (BigDecimal.class.equals(target)) {
                    return new BigDecimal(s);
                }

                // textual
                if (Long.class.equals(target)) {
                    return Long.valueOf(integral);
                }
                if (Integer.class.equals(target)) {
                    return Integer.valueOf(integral);
                }
                if (Short.class.equals(target)) {
                    return Short.valueOf(integral);
                }
                if (Byte.class.equals(target)) {
                    return Byte.valueOf(integral);
                }
                if (BigInteger.class.equals(target)) {
                    return new BigInteger(integral);
                }

                // fallback. If you ask for Number, you get our 'best guess'
                if (Number.class.equals(target)) {
                    if (integral.equals(s)) {
                        // we think this is an integer of some sort
                        try {
                            return Integer.valueOf(integral);
                        } catch (Exception e) {
                        }

                        try {
                            return new BigInteger(integral);
                        } catch (Exception e) {
                        }
                    }
                    try {
                        return Double.valueOf(s);
                    } catch (Exception e) {
                    }

                    try {
                        return new BigDecimal(s);
                    } catch (Exception e) {
                    }
                }
            }
            // nothing matched. Return null.
            return null;
        }
    }

    /**
     * Extract the integral part out of a decimal format string.
     *
     * @return integral component of decimal representation
     */
    static String toIntegral(String s) {
        // NumberFormat format = NumberFormat.getInstance();

        int radex = -1; // last non numeric character to account for "." vs "," seperators
        for (int i = s.length() - 1; i > 0; i--) {
            char ch = s.charAt(i);
            if (!Character.isDigit(ch) && '-' != ch) {
                radex = i;
                break;
            }
        }
        if (radex != -1) {
            // text is formatted in decimal but floating point format supplied
            return s.substring(0, radex);
        } else {
            return s;
        }
    }

<<<<<<< HEAD
    static HashMap<Class, Class> primitiveToWrapper = new HashMap<>();
=======
    /**
     * Clean the source handling possible edge cases:
     *
     * <ol>
     *   <li>Scientific notation conversions
     * </ol>
     *
     * @return the cleaned source
     */
    static Object cleanSource(Object source, Class target) {
        BigDecimal bigDecimal = getBigDecimalFromScientificNotation(source, target);
        return bigDecimal != null ? bigDecimal : source;
    }

    /**
     * @return a BigDecimal in case the source is a String in scientific notation and the target is
     *     an integral number, null otherwise
     */
    static BigDecimal getBigDecimalFromScientificNotation(Object source, Class target) {
        if (source instanceof String
                && (Long.class.equals(target)
                        || Integer.class.equals(target)
                        || Short.class.equals(target)
                        || Byte.class.equals(target)
                        || BigInteger.class.equals(target))) {
            try {
                return ((String) source).toUpperCase().contains("E")
                        ? new BigDecimal((String) source)
                        : null;
            } catch (NumberFormatException ex) {
                if (LOGGER.isLoggable(Level.FINEST)) {
                    LOGGER.finest("NumberFormatException for source=" + source);
                }
            }
        }
        return null;
    }

    static HashMap<Class, Class> primitiveToWrapper = new HashMap();
>>>>>>> 424a43b0

    static {
        primitiveToWrapper.put(Byte.TYPE, Byte.class);
        primitiveToWrapper.put(Short.TYPE, Short.class);
        primitiveToWrapper.put(Integer.TYPE, Integer.class);
        primitiveToWrapper.put(Long.TYPE, Long.class);
        primitiveToWrapper.put(Float.TYPE, Float.class);
        primitiveToWrapper.put(Double.TYPE, Double.class);
        primitiveToWrapper.put(Boolean.TYPE, Boolean.class);
    }

    static Class primitiveToWrapperClass(Class primitive) {
        if (primitive.isPrimitive()) {
            Class wrapper = primitiveToWrapper.get(primitive);
            primitive = wrapper != null ? wrapper : primitive;
        }
        return primitive;
    }
}<|MERGE_RESOLUTION|>--- conflicted
+++ resolved
@@ -344,9 +344,6 @@
         }
     }
 
-<<<<<<< HEAD
-    static HashMap<Class, Class> primitiveToWrapper = new HashMap<>();
-=======
     /**
      * Clean the source handling possible edge cases:
      *
@@ -385,8 +382,7 @@
         return null;
     }
 
-    static HashMap<Class, Class> primitiveToWrapper = new HashMap();
->>>>>>> 424a43b0
+    static HashMap<Class, Class> primitiveToWrapper = new HashMap<>();
 
     static {
         primitiveToWrapper.put(Byte.TYPE, Byte.class);
