<?xml version="1.0" encoding="UTF-8"?>
<project xsi:schemaLocation="http://maven.apache.org/POM/4.0.0 http://maven.apache.org/xsd/maven-4.0.0.xsd" xmlns="http://maven.apache.org/POM/4.0.0"
    xmlns:xsi="http://www.w3.org/2001/XMLSchema-instance">
    <modelVersion>4.0.0</modelVersion>
    <parent>
        <artifactId>unsupported</artifactId>
        <groupId>org.geotools</groupId>
<<<<<<< HEAD
        <version>8.0</version>
=======
        <version>8.1</version>
>>>>>>> 52d4d7e5
    </parent>
    <groupId>org.geotools</groupId>
    <artifactId>gt-couchdb</artifactId>
    <packaging>jar</packaging>
<<<<<<< HEAD
    <version>8.0</version>
=======
    <version>8.1</version>
>>>>>>> 52d4d7e5
    <name>Couchdb Data Store</name>
    <url>http://maven.apache.org</url>
    <description>CouchDB DataStore</description>
    <developers>
        <developer>
            <name>Ian Schneider</name>
            <organization>Opengeo</organization>
        </developer>
    </developers>
    <dependencies>
        <dependency>
            <groupId>commons-httpclient</groupId>
            <artifactId>commons-httpclient</artifactId>
        </dependency>
        <dependency>
            <groupId>org.geotools</groupId>
            <artifactId>gt-geojson</artifactId>
<<<<<<< HEAD
            <version>8.0</version>
=======
            <version>8.1</version>
>>>>>>> 52d4d7e5
        </dependency>
        <dependency>
            <groupId>${project.groupId}</groupId>
            <artifactId>gt-metadata</artifactId>
            <version>${project.version}</version>
        </dependency>
        <dependency>
            <groupId>${project.groupId}</groupId>
            <artifactId>gt-data</artifactId>
            <version>${project.version}</version>
        </dependency>
        <dependency>
            <groupId>${project.groupId}</groupId>
            <artifactId>gt-sample-data</artifactId>
            <version>${project.version}</version>
        </dependency>
    </dependencies>
    
</project><|MERGE_RESOLUTION|>--- conflicted
+++ resolved
@@ -5,20 +5,12 @@
     <parent>
         <artifactId>unsupported</artifactId>
         <groupId>org.geotools</groupId>
-<<<<<<< HEAD
-        <version>8.0</version>
-=======
         <version>8.1</version>
->>>>>>> 52d4d7e5
     </parent>
     <groupId>org.geotools</groupId>
     <artifactId>gt-couchdb</artifactId>
     <packaging>jar</packaging>
-<<<<<<< HEAD
-    <version>8.0</version>
-=======
     <version>8.1</version>
->>>>>>> 52d4d7e5
     <name>Couchdb Data Store</name>
     <url>http://maven.apache.org</url>
     <description>CouchDB DataStore</description>
@@ -36,11 +28,7 @@
         <dependency>
             <groupId>org.geotools</groupId>
             <artifactId>gt-geojson</artifactId>
-<<<<<<< HEAD
-            <version>8.0</version>
-=======
             <version>8.1</version>
->>>>>>> 52d4d7e5
         </dependency>
         <dependency>
             <groupId>${project.groupId}</groupId>
