--- conflicted
+++ resolved
@@ -137,12 +137,7 @@
         }
     }
 
-<<<<<<< HEAD
-    @SuppressWarnings("unchecked") // temporary workaround
-    protected JDBCDataStore createDataStoreInternal(JDBCDataStore dataStore, Map params)
-=======
     protected JDBCDataStore createDataStoreInternal(JDBCDataStore dataStore, Map<String, ?> params)
->>>>>>> 4d29944c
             throws IOException {
 
         // make the schema uppercase if it's not already
@@ -188,12 +183,7 @@
     }
 
     @Override
-<<<<<<< HEAD
-    @SuppressWarnings("unchecked") // temporary workaround
-    protected String getJDBCUrl(Map params) throws IOException {
-=======
     protected String getJDBCUrl(Map<String, ?> params) throws IOException {
->>>>>>> 4d29944c
         String db = (String) DATABASE.lookUp(params);
         String host = (String) HOST.lookUp(params);
         Integer port = (Integer) PORT.lookUp(params);
@@ -214,12 +204,7 @@
     }
 
     @Override
-<<<<<<< HEAD
-    @SuppressWarnings("unchecked") // temporary workaround
-    protected void setupParameters(Map parameters) {
-=======
     protected void setupParameters(Map<String, Object> parameters) {
->>>>>>> 4d29944c
         // NOTE: when adding parameters here remember to add them to OracleNGOCIDataStoreFactory and
         // OracleNGJNDIDataStoreFactory
 
