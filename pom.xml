--- conflicted
+++ resolved
@@ -187,11 +187,7 @@
   <groupId>org.geotools</groupId>
   <artifactId>geotools</artifactId>
   <packaging>pom</packaging>
-<<<<<<< HEAD
-  <version>8.0</version>
-=======
   <version>8.1</version>
->>>>>>> 52d4d7e5
   <name>Geotools</name>
 
   <scm>
